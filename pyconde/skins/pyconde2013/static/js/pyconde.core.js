/*global jQuery */
var pyconde = (function($) {
    function createMultiuserSelectBox() {
        function createUserTrigger(data, selectBox) {
            var speakerPks = selectBox.data('speaker_pks');
            if (speakerPks[data.value]) {
                return;
            }
            var span = $('<span>');
            var remove = $('<a href="#" class="del">x</a>');
            var opt = data.el || $('<option>').val(data.value).text(data.label).attr('selected', 'selected').appendTo(selectBox);
            span.text(data.label);
            span.append(remove);
            speakerPks[data.value] = true;
            remove.click(function(evt) {
                evt.preventDefault();
                opt.remove();
                span.remove();
            });
            return span;
        }
        if ($.ui && $.ui.autocomplete) {
            $('select.multiselect-user').each(function() {
                var $that = $(this);
                var input = $('<input />').attr('type', 'text');
                var listing = $('<div>').addClass('ui-autocomplete-result');
                $that.data('speaker_pks', {});
                input.insertAfter($that);
                listing.insertAfter(input);
                $('option', $that).each(function() {
                    var $opt = $(this);
                    var value = $opt.val();
                    if (value === '') {
                        return;
                    }
                    listing.append(createUserTrigger({'label': $opt.text(), 'value': value, 'el': $opt}, $that));
                });
                input.autocomplete({source:'/accounts/ajax/users'}).unbind('autocompleteselect').bind('autocompleteselect', function(evt, ui) {
                    evt.preventDefault();
                    $(this).val('');
                    listing.append(createUserTrigger(ui.item, $that));
                });
                $that.hide();
            });
        }
    }
    function createSponsorSlides() {
        $('.cmsplugin-sponsorlist.split').each(function() {
            var container = $(this), height;
            var slideContainer = $(this).find('> div');
            var numSlides = slideContainer.find('ul').length;
            if (container.hasClass('slides-2rows')) {
                height = 150;
            } else {
                height = 75;
            }
            if (numSlides < 2) {
                return;
            }
            slideContainer.slidesjs({
                width: container.width(),
                height: 150,
                navigation: {active: false},
                effect: {fade: {speed: 1000}},
                pagination: {effect: 'fade'},
                play: {
                    effect: "fade",
                    auto: true,
                    interval: 5000,
                    pauseOnHover: true
                },
                callback: {
                    start: function(num) {
                        container.find('.slidesjs-pagination-item a').removeClass('active');
                        container.find('a[data-slidesjs-item=' + (num % numSlides) + ']').addClass('active');
                    },
                    loaded: function(num) {
                        container.find('a[data-slidesjs-item=' + (num-1) + ']').addClass('active');
                    }
                }
            });
        });
    }

    function init() {
        createSponsorSlides();
<<<<<<< HEAD
        $('div.navbar').mouseenter(function() {
            $('#dropout-menu').slideDown();
        });
        $('#dropout-menu').mouseleave(function() {
            $('#dropout-menu').slideUp();
        });
=======
        $(createMultiuserSelectBox);
>>>>>>> b932a8a9
    }

    init();
})(jQuery);<|MERGE_RESOLUTION|>--- conflicted
+++ resolved
@@ -84,16 +84,13 @@
 
     function init() {
         createSponsorSlides();
-<<<<<<< HEAD
+        $(createMultiuserSelectBox);
         $('div.navbar').mouseenter(function() {
             $('#dropout-menu').slideDown();
         });
         $('#dropout-menu').mouseleave(function() {
             $('#dropout-menu').slideUp();
         });
-=======
-        $(createMultiuserSelectBox);
->>>>>>> b932a8a9
     }
 
     init();
